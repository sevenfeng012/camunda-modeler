--- conflicted
+++ resolved
@@ -23,11 +23,6 @@
 
 ## User Data Directory
 
-<<<<<<< HEAD
-It is also possible to change the user data directory. Just use the `--user-data-dir` argument when starting the Camunda Modeler from the command line. Refer to the [flags documentation](../flags) on how to configure the application.
-
-Inside this documentation, we use the `{USER_DATA}` symbol to indicate the User Data Directory.
-=======
 The `camunda-modeler/resources` directory relative to the per-user application data directory, which by default points to:
 
 * `%APPDATA%` on [Windows](https://www.pcworld.com/article/2690709/whats-in-the-hidden-windows-appdata-folder-and-how-to-find-it-if-you-need-it.html)
@@ -51,4 +46,5 @@
                     └── my-plugin
                         └── index.js
 ```
->>>>>>> 254bb1a8
+
+It is possible to change the user data directory using the `--user-data-dir` option via when starting the Camunda Modeler from the command line. Refer to the [flags documentation](../flags) on how to configure the application with a flags file.